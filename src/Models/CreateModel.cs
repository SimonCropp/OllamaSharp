﻿using System;
using System.Text.Json.Serialization;

namespace OllamaSharp.Models;

/// <summary>
/// https://github.com/jmorganca/ollama/blob/main/docs/api.md#create-a-model
/// </summary>
public class CreateModelRequest
{
<<<<<<< HEAD
	/// <summary>
	/// Name of the model to create
	/// </summary>
	[JsonPropertyName("name")]
	public string Name { get; set; } = null!;

	/// <summary>
	/// Contents of the Modelfile
	/// See https://github.com/jmorganca/ollama/blob/main/docs/modelfile.md
	/// </summary>
	[JsonPropertyName("modelfile")]
	public string ModelFileContent { get; set; } = null!;

	/// <summary>
	/// Path to the Modelfile (optional)
	/// </summary>
	[JsonPropertyName("path")]
	public string? Path { get; set; }

	/// <summary>
	/// If false the response will be returned as a single response object,
	/// rather than a stream of objects (optional)
	/// </summary>
	[JsonPropertyName("stream")]
	public bool Stream { get; set; }
}

// TODO: Rename to CreateModelResponse or similar _____Response to match the other models
/// <summary>
/// Represents the response from the /api/create endpoint
/// </summary>
public class CreateStatus
{
	/// <summary>
	/// Represents the status of a model creation.
	/// </summary>
	[JsonPropertyName("status")]
	public string Status { get; set; } = null!;
=======
    /// <summary>
    /// https://github.com/jmorganca/ollama/blob/main/docs/api.md#create-a-model
    /// </summary>
    
    [JsonUnmappedMemberHandling(JsonUnmappedMemberHandling.Skip)]
    public class CreateModelRequest
    {
        /// <summary>
        /// Name of the model to create
        /// </summary>
        [JsonPropertyName("model")]
        public string? Model { get; set; }

        /// <summary>
        /// Name of the model to create(Obsolete)
        /// </summary>
        [Obsolete("Name is deprecated, see Model")]
        [JsonPropertyName("name")]
        public string? Name { get; set; }

        /// <summary>
        /// Contents of the Modelfile
        /// See https://github.com/jmorganca/ollama/blob/main/docs/modelfile.md
        /// </summary>
        [JsonPropertyName("modelfile")]
        public string ModelFileContent { get; set; }

        /// <summary>
        /// Path to the Modelfile (optional)
        /// </summary>
        [JsonPropertyName("path")]
        public string Path { get; set; }

        /// <summary>
        /// If false the response will be returned as a single response object, rather than a stream of objects (optional)
        /// </summary>
        [JsonPropertyName("stream")]
        public bool Stream { get; set; }

        /// <summary>
        /// Set the quantization level for quantize model when importing (e.g. q4_0, optional)
        /// </summary>
        [JsonPropertyName("quantize")]
        public string? Quantize { get; set; }
    }

    public class CreateStatus
    {
        [JsonPropertyName("status")]
        public string Status { get; set; }
    }
>>>>>>> a58e120f
}<|MERGE_RESOLUTION|>--- conflicted
+++ resolved
@@ -1,4 +1,4 @@
-﻿using System;
+using System;
 using System.Text.Json.Serialization;
 
 namespace OllamaSharp.Models;
@@ -8,46 +8,6 @@
 /// </summary>
 public class CreateModelRequest
 {
-<<<<<<< HEAD
-	/// <summary>
-	/// Name of the model to create
-	/// </summary>
-	[JsonPropertyName("name")]
-	public string Name { get; set; } = null!;
-
-	/// <summary>
-	/// Contents of the Modelfile
-	/// See https://github.com/jmorganca/ollama/blob/main/docs/modelfile.md
-	/// </summary>
-	[JsonPropertyName("modelfile")]
-	public string ModelFileContent { get; set; } = null!;
-
-	/// <summary>
-	/// Path to the Modelfile (optional)
-	/// </summary>
-	[JsonPropertyName("path")]
-	public string? Path { get; set; }
-
-	/// <summary>
-	/// If false the response will be returned as a single response object,
-	/// rather than a stream of objects (optional)
-	/// </summary>
-	[JsonPropertyName("stream")]
-	public bool Stream { get; set; }
-}
-
-// TODO: Rename to CreateModelResponse or similar _____Response to match the other models
-/// <summary>
-/// Represents the response from the /api/create endpoint
-/// </summary>
-public class CreateStatus
-{
-	/// <summary>
-	/// Represents the status of a model creation.
-	/// </summary>
-	[JsonPropertyName("status")]
-	public string Status { get; set; } = null!;
-=======
     /// <summary>
     /// https://github.com/jmorganca/ollama/blob/main/docs/api.md#create-a-model
     /// </summary>
@@ -94,10 +54,18 @@
         public string? Quantize { get; set; }
     }
 
+    // TODO: Rename to CreateModelResponse or similar _____Response to match the other models
+    /// </summary>
+    /// Represents the response from the /api/create endpoint
+    /// <summary>
     public class CreateStatus
     {
+        /// </summary>
+	    /// Represents the status of a model creation.
+	    /// <summary>
         [JsonPropertyName("status")]
         public string Status { get; set; }
     }
->>>>>>> a58e120f
+
+
 }