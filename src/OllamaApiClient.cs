using System;
using System.Collections.Generic;
using System.IO;
using System.Net.Http;
using System.Runtime.CompilerServices;
using System.Text;
using System.Text.Encodings.Web;
using System.Text.Json;
using System.Text.Json.Nodes;
using System.Threading;
using System.Threading.Tasks;
using OllamaSharp.Models;
using OllamaSharp.Models.Chat;
using OllamaSharp.Models.Exceptions;

namespace OllamaSharp;

/// <summary>
/// The default client to use the Ollama API conveniently
/// https://github.com/jmorganca/ollama/blob/main/docs/api.md
/// </summary>
public class OllamaApiClient : IOllamaApiClient
{
	/// <summary>
	/// Gets the default request headers that are sent to the Ollama API
	/// </summary>
	public Dictionary<string, string> DefaultRequestHeaders { get; } = new();

	/// <summary>
	/// Gets the serializer options for outgoing web requests like Post or Delete
	/// </summary>
	public JsonSerializerOptions OutgoingJsonSerializerOptions { get; } = new() { Encoder = JavaScriptEncoder.UnsafeRelaxedJsonEscaping };
	
	/// <summary>
	/// Gets the serializer options used for deserializing http responses.
	/// </summary>
	public JsonSerializerOptions IncomingJsonSerializerOptions { get; } = new();


	/// <summary>
	/// Gets the current configuration of the API client
	/// </summary>
	public Configuration Config { get; }

	/// <inheritdoc />
	public string SelectedModel { get; set; }

	/// <summary>
<<<<<<< HEAD
	/// Gets the http client that is used to communicate with the Ollama API
	/// </summary>
	private readonly HttpClient _client;

	/// <summary>
	/// Creates a new instace of the Ollama API client
=======
	/// Creates a new instance of the Ollama API client
>>>>>>> 9d05a478
	/// </summary>
	/// <param name="uriString">The uri of the Ollama API endpoint</param>
	/// <param name="defaultModel">The default model that should be used with Ollama</param>
	public OllamaApiClient(string uriString, string defaultModel = "")
		: this(new Uri(uriString), defaultModel)
	{
	}

	/// <summary>
	/// Creates a new instance of the Ollama API client
	/// </summary>
	/// <param name="uri">The uri of the Ollama API endpoint</param>
	/// <param name="defaultModel">The default model that should be used with Ollama</param>
	public OllamaApiClient(Uri uri, string defaultModel = "")
		: this(new Configuration { Uri = uri, Model = defaultModel })
	{
	}

	/// <summary>
	/// Creates a new instance of the Ollama API client
	/// </summary>
	/// <param name="config">The configuration for the Ollama API client</param>
	public OllamaApiClient(Configuration config)
		: this(new HttpClient() { BaseAddress = config.Uri }, config.Model)
	{
	}

	/// <summary>
	/// Creates a new instance of the Ollama API client
	/// </summary>
	/// <param name="client">The Http client to access the Ollama API with</param>
	/// <param name="defaultModel">The default model that should be used with Ollama</param>
	/// <exception cref="ArgumentNullException"></exception>
	public OllamaApiClient(HttpClient client, string defaultModel = "")
	{
		_client = client ?? throw new ArgumentNullException(nameof(client));
		Config = new Configuration
		{
			Uri = client.BaseAddress ?? throw new InvalidOperationException("HttpClient base address is not set!"),
			Model = defaultModel
		};
		SelectedModel = defaultModel;
	}

	/// <inheritdoc />
	public async IAsyncEnumerable<CreateModelResponse?> CreateModel(CreateModelRequest request, [EnumeratorCancellation] CancellationToken cancellationToken = default)
	{
		await foreach (var result in StreamPostAsync<CreateModelRequest, CreateModelResponse?>("api/create", request, cancellationToken))
			yield return result;
	}

	/// <inheritdoc />
	public async Task DeleteModel(DeleteModelRequest request, CancellationToken cancellationToken = default)
	{
		var requestMessage = new HttpRequestMessage(HttpMethod.Delete, "api/delete")
		{
			Content = new StringContent(JsonSerializer.Serialize(request, OutgoingJsonSerializerOptions), Encoding.UTF8, "application/json")
		};

		await SendToOllamaAsync(requestMessage, request, HttpCompletionOption.ResponseContentRead, cancellationToken);
	}

	/// <inheritdoc />
	public async Task<IEnumerable<Model>> ListLocalModels(CancellationToken cancellationToken = default)
	{
		var data = await GetAsync<ListModelsResponse>("api/tags", cancellationToken);
		return data.Models;
	}

	/// <inheritdoc />
	public async Task<IEnumerable<RunningModel>> ListRunningModels(CancellationToken cancellationToken = default)
	{
		var data = await GetAsync<ListRunningModelsResponse>("api/ps", cancellationToken);
		return data.RunningModels;
	}

	/// <inheritdoc />
	public Task<ShowModelResponse> ShowModel(ShowModelRequest request, CancellationToken cancellationToken = default)
		=> PostAsync<ShowModelRequest, ShowModelResponse>("api/show", request, cancellationToken);

	/// <inheritdoc />
	public Task CopyModel(CopyModelRequest request, CancellationToken cancellationToken = default)
		=> PostAsync("api/copy", request, cancellationToken);

	/// <inheritdoc />
	public async IAsyncEnumerable<PullModelResponse?> PullModel(PullModelRequest request, [EnumeratorCancellation] CancellationToken cancellationToken = default)
	{
		await foreach (var result in StreamPostAsync<PullModelRequest, PullModelResponse?>("api/pull", request, cancellationToken))
			yield return result;
	}

	/// <inheritdoc />
	public async IAsyncEnumerable<PushModelResponse?> PushModel(PushModelRequest request, [EnumeratorCancellation] CancellationToken cancellationToken = default)
	{
		var stream = StreamPostAsync<PushModelRequest, PushModelResponse?>("api/push", request, cancellationToken);

		await foreach (var result in stream)
			yield return result;
	}

	/// <inheritdoc />
	public Task<EmbedResponse> Embed(EmbedRequest request, CancellationToken cancellationToken = default)
		=> PostAsync<EmbedRequest, EmbedResponse>("api/embed", request, cancellationToken);

	/// <inheritdoc />
	public async IAsyncEnumerable<GenerateResponseStream?> Generate(GenerateRequest request, [EnumeratorCancellation] CancellationToken cancellationToken = default)
	{
		await foreach (var result in GenerateCompletion(request, cancellationToken))
			yield return result;
	}

	/// <inheritdoc />
	public async IAsyncEnumerable<ChatResponseStream?> Chat(ChatRequest request, [EnumeratorCancellation] CancellationToken cancellationToken = default)
	{
		var requestMessage = new HttpRequestMessage(HttpMethod.Post, "api/chat")
		{
			Content = new StringContent(JsonSerializer.Serialize(request, OutgoingJsonSerializerOptions), Encoding.UTF8, "application/json")
		};

		var completion = request.Stream
			? HttpCompletionOption.ResponseHeadersRead
			: HttpCompletionOption.ResponseContentRead;

		using var response = await SendToOllamaAsync(requestMessage, request, completion, cancellationToken);

		await foreach (var result in ProcessStreamedChatResponseAsync(response, cancellationToken))
			yield return result;
	}

	/// <inheritdoc />
	public async Task<bool> IsRunning(CancellationToken cancellationToken = default)
	{
		var requestMessage = new HttpRequestMessage(HttpMethod.Get, ""); // without route returns "Ollama is running"

		using var response = await SendToOllamaAsync(requestMessage, null, HttpCompletionOption.ResponseContentRead, cancellationToken);

		var stringContent = await response.Content.ReadAsStringAsync();

		return !string.IsNullOrWhiteSpace(stringContent);
	}

	/// <inheritdoc />
	public async Task<Version> GetVersion(CancellationToken cancellationToken = default)
	{
		var data = await GetAsync<JsonNode>("api/version", cancellationToken);
		return Version.Parse(data["version"]?.ToString());
	}

	private async IAsyncEnumerable<GenerateResponseStream?> GenerateCompletion(GenerateRequest generateRequest, [EnumeratorCancellation] CancellationToken cancellationToken)
	{
		var requestMessage = new HttpRequestMessage(HttpMethod.Post, "api/generate")
		{
			Content = new StringContent(JsonSerializer.Serialize(generateRequest, OutgoingJsonSerializerOptions), Encoding.UTF8, "application/json")
		};

		var completion = generateRequest.Stream
			? HttpCompletionOption.ResponseHeadersRead
			: HttpCompletionOption.ResponseContentRead;

		using var response = await SendToOllamaAsync(requestMessage, generateRequest, completion, cancellationToken);

		await foreach (var result in ProcessStreamedCompletionResponseAsync(response, cancellationToken))
			yield return result;
	}

	private async Task<TResponse> GetAsync<TResponse>(string endpoint, CancellationToken cancellationToken)
	{
		var requestMessage = new HttpRequestMessage(HttpMethod.Get, endpoint);

		using var response = await SendToOllamaAsync(requestMessage, null, HttpCompletionOption.ResponseContentRead, cancellationToken);

		var responseBody = await response.Content.ReadAsStringAsync();

		return JsonSerializer.Deserialize<TResponse>(responseBody, IncomingJsonSerializerOptions)!;
	}

	private async Task PostAsync<TRequest>(string endpoint, TRequest ollamaRequest, CancellationToken cancellationToken) where TRequest : OllamaRequest
	{
		var requestMessage = new HttpRequestMessage(HttpMethod.Post, endpoint)
		{
			Content = new StringContent(JsonSerializer.Serialize(ollamaRequest, OutgoingJsonSerializerOptions), Encoding.UTF8, "application/json")
		};

		await SendToOllamaAsync(requestMessage, ollamaRequest, HttpCompletionOption.ResponseContentRead, cancellationToken);
	}

	private async Task<TResponse> PostAsync<TRequest, TResponse>(string endpoint, TRequest ollamaRequest, CancellationToken cancellationToken) where TRequest : OllamaRequest
	{
		var requestMessage = new HttpRequestMessage(HttpMethod.Post, endpoint)
		{
			Content = new StringContent(JsonSerializer.Serialize(ollamaRequest, OutgoingJsonSerializerOptions), Encoding.UTF8, "application/json")
		};

		using var response = await SendToOllamaAsync(requestMessage, ollamaRequest, HttpCompletionOption.ResponseContentRead, cancellationToken);

		var responseBody = await response.Content.ReadAsStringAsync();

		return JsonSerializer.Deserialize<TResponse>(responseBody, IncomingJsonSerializerOptions)!;
	}

	private async IAsyncEnumerable<TResponse?> StreamPostAsync<TRequest, TResponse>(string endpoint, TRequest ollamaRequest, [EnumeratorCancellation] CancellationToken cancellationToken) where TRequest : OllamaRequest
	{
		var requestMessage = new HttpRequestMessage(HttpMethod.Post, endpoint)
		{
			Content = new StringContent(JsonSerializer.Serialize(ollamaRequest, OutgoingJsonSerializerOptions), Encoding.UTF8, "application/json")
		};

		using var response = await SendToOllamaAsync(requestMessage, ollamaRequest, HttpCompletionOption.ResponseHeadersRead, cancellationToken);

		await foreach (var result in ProcessStreamedResponseAsync<TResponse>(response, cancellationToken))
			yield return result;
	}

	private async IAsyncEnumerable<TLine?> ProcessStreamedResponseAsync<TLine>(HttpResponseMessage response, [EnumeratorCancellation] CancellationToken cancellationToken)
	{
		var stream = await response.Content.ReadAsStreamAsync();
		using var reader = new StreamReader(stream);

		while (!reader.EndOfStream && !cancellationToken.IsCancellationRequested)
		{
			var line = await reader.ReadLineAsync();
			yield return JsonSerializer.Deserialize<TLine?>(line, IncomingJsonSerializerOptions);
		}
	}

	private async IAsyncEnumerable<GenerateResponseStream?> ProcessStreamedCompletionResponseAsync(HttpResponseMessage response, [EnumeratorCancellation] CancellationToken cancellationToken)
	{
		using var stream = await response.Content.ReadAsStreamAsync();
		using var reader = new StreamReader(stream);

		while (!reader.EndOfStream && !cancellationToken.IsCancellationRequested)
		{
			var line = await reader.ReadLineAsync();
			var streamedResponse = JsonSerializer.Deserialize<GenerateResponseStream>(line, IncomingJsonSerializerOptions);

			yield return streamedResponse?.Done ?? false
				? JsonSerializer.Deserialize<GenerateDoneResponseStream>(line, IncomingJsonSerializerOptions)!
				: streamedResponse;
		}
	}

	private async IAsyncEnumerable<ChatResponseStream?> ProcessStreamedChatResponseAsync(HttpResponseMessage response, [EnumeratorCancellation] CancellationToken cancellationToken)
	{
		using var stream = await response.Content.ReadAsStreamAsync();
		using var reader = new StreamReader(stream);

		while (!reader.EndOfStream && !cancellationToken.IsCancellationRequested)
		{
			var line = await reader.ReadLineAsync();
			var streamedResponse = JsonSerializer.Deserialize<ChatResponseStream>(line, IncomingJsonSerializerOptions);

			yield return streamedResponse?.Done ?? false
				? JsonSerializer.Deserialize<ChatDoneResponseStream>(line, IncomingJsonSerializerOptions)!
				: streamedResponse;
		}
	}

	/// <summary>
	/// Sends a http request message to the Ollama API.
	/// </summary>
	/// <param name="requestMessage">The http request message to send</param>
	/// <param name="ollamaRequest">The request containing custom http request headers</param>
	/// <param name="completionOption">When the operation should complete (as soon as a response is available or after reading the whole respose content)</param>
	/// <param name="cancellationToken">The token to cancel the operation with</param>
	private async Task<HttpResponseMessage> SendToOllamaAsync(HttpRequestMessage requestMessage, OllamaRequest? ollamaRequest, HttpCompletionOption completionOption, CancellationToken cancellationToken)
	{
		requestMessage.ApplyCustomHeaders(this, ollamaRequest);

		var response = await _client.SendAsync(requestMessage, completionOption, cancellationToken);

		await EnsureSuccessStatusCode(response);

		return response;
	}

	private async Task EnsureSuccessStatusCode(HttpResponseMessage response)
	{
		if (response.StatusCode == System.Net.HttpStatusCode.BadRequest)
		{
			var body = await response.Content.ReadAsStringAsync() ?? string.Empty;

			var errorElement = new JsonElement();
			var couldParse = JsonDocument.Parse(body)?.RootElement.TryGetProperty("error", out errorElement) ?? false;
			var errorString = (couldParse ? errorElement.GetString() : body) ?? string.Empty;

			if (errorString.Contains("does not support tools"))
				throw new ModelDoesNotSupportToolsException(errorString);

			throw new OllamaException(errorString);
		}

		response.EnsureSuccessStatusCode();
	}

	/// <summary>
	/// The configuration for the Ollama API client
	/// </summary>
	public class Configuration
	{
		/// <summary>
		/// Gets or sets the uri of the Ollama API endpoint
		/// </summary>
		public Uri Uri { get; set; } = null!;

		/// <summary>
		/// Gets or sets the model that should be used
		/// </summary>
		public string Model { get; set; } = null!;
	}
}

public record ConversationContext(long[] Context);

public record ConversationContextWithResponse(string Response, long[] Context) :
	ConversationContext(Context);<|MERGE_RESOLUTION|>--- conflicted
+++ resolved
@@ -36,7 +36,6 @@
 	/// </summary>
 	public JsonSerializerOptions IncomingJsonSerializerOptions { get; } = new();
 
-
 	/// <summary>
 	/// Gets the current configuration of the API client
 	/// </summary>
@@ -46,16 +45,12 @@
 	public string SelectedModel { get; set; }
 
 	/// <summary>
-<<<<<<< HEAD
 	/// Gets the http client that is used to communicate with the Ollama API
 	/// </summary>
 	private readonly HttpClient _client;
 
 	/// <summary>
-	/// Creates a new instace of the Ollama API client
-=======
 	/// Creates a new instance of the Ollama API client
->>>>>>> 9d05a478
 	/// </summary>
 	/// <param name="uriString">The uri of the Ollama API endpoint</param>
 	/// <param name="defaultModel">The default model that should be used with Ollama</param>
